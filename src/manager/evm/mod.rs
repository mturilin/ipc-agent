--- conflicted
+++ resolved
@@ -1,8 +1,8 @@
 // Copyright 2022-2023 Protocol Labs
 // SPDX-License-Identifier: MIT
 
-#[deprecated]
-mod conversion;
+// #[deprecated]
+// mod conversion;
 mod convert;
 mod manager;
 
@@ -13,12 +13,11 @@
 use ipc_sdk::subnet_id::SubnetID;
 
 use super::subnet::SubnetManager;
-<<<<<<< HEAD
-pub use manager::{gateway, subnet_contract, gateway_router_facet, EthSubnetManager};
-=======
-pub use conversion::{eth_to_fil_amount, ethers_address_to_fil_address, fil_to_eth_amount};
-pub use manager::{gateway, subnet_contract, EthSubnetManager};
->>>>>>> d63356a3
+pub use manager::{gateway, gateway_router_facet, subnet_contract, EthSubnetManager};
+
+pub use convert::{eth_to_fil_amount, ethers_address_to_fil_address, fil_to_eth_amount};
+use crate::checkpoint::NativeBottomUpCheckpoint;
+use crate::manager::evm::manager::subnet_actor_manager_facet;
 
 #[async_trait]
 pub trait EthManager: SubnetManager {
@@ -45,7 +44,7 @@
     async fn submit_bottom_up_checkpoint(
         &self,
         from: &Address,
-        checkpoint: subnet_contract::BottomUpCheckpoint,
+        checkpoint: NativeBottomUpCheckpoint,
     ) -> anyhow::Result<ChainEpoch>;
 
     /// Has the validator voted in subnet contract at epoch
@@ -67,7 +66,7 @@
     async fn bottom_up_checkpoint(
         &self,
         epoch: ChainEpoch,
-    ) -> anyhow::Result<subnet_contract::BottomUpCheckpoint>;
+    ) -> anyhow::Result<subnet_actor_manager_facet::BottomUpCheckpoint>;
 
     /// Get the latest applied top down nonce
     async fn get_applied_top_down_nonce(&self, subnet_id: &SubnetID) -> anyhow::Result<u64>;
